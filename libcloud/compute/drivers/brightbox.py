--- conflicted
+++ resolved
@@ -57,27 +57,12 @@
                       'unavailable': NodeState.UNKNOWN}
 
     def __init__(self, key, secret=None, secure=True, host=None, port=None,
-<<<<<<< HEAD
-                 api_version=None, **kwargs):
-=======
                  api_version=API_VERSION, **kwargs):
->>>>>>> 3eb710b4
         super(BrightboxNodeDriver, self).__init__(key=key, secret=secret,
                                                   secure=secure,
                                                   host=host, port=port,
                                                   api_version=api_version,
                                                   **kwargs)
-<<<<<<< HEAD
-        if self.api_version is None:
-            self.api_version = API_VERSION
-
-    def _to_node(self, data):
-        extra_data=_extract(data, ['fqdn', 'user_data', 'status',
-                                   'interfaces', 'snapshots',
-                                   'server_groups', 'hostname',
-                                   'started_at', 'created_at',
-                                   'deleted_at'])
-=======
 
     def _to_node(self, data):
         extra_data = _extract(data, ['fqdn', 'user_data', 'status',
@@ -85,7 +70,6 @@
                                     'server_groups', 'hostname',
                                     'started_at', 'created_at',
                                     'deleted_at'])
->>>>>>> 3eb710b4
         extra_data['zone'] = self._to_location(data['zone'])
         return Node(
             id=data['id'],
@@ -96,11 +80,7 @@
                          for interface in data['interfaces']
                          if 'ipv4_address' in interface],
 
-<<<<<<< HEAD
-            public_ips=[cloud_ip['public_ip'] 
-=======
             public_ips=[cloud_ip['public_ip']
->>>>>>> 3eb710b4
                         for cloud_ip in data['cloud_ips']] +
                        [interface['ipv6_address']
                         for interface in data['interfaces']
@@ -113,11 +93,7 @@
         )
 
     def _to_image(self, data):
-<<<<<<< HEAD
-        extra_data=_extract(data, ['arch', 'compatibility_mode',
-=======
         extra_data = _extract(data, ['arch', 'compatibility_mode',
->>>>>>> 3eb710b4
                                    'created_at', 'description',
                                    'disk_size', 'min_ram', 'official',
                                    'owner', 'public', 'source',
@@ -126,11 +102,7 @@
 
         if data.get('ancestor', None):
             extra_data['ancestor'] = self._to_image(data['ancestor'])
-<<<<<<< HEAD
-           
-=======
-
->>>>>>> 3eb710b4
+
         return NodeImage(
             id=data['id'],
             name=data['name'],
@@ -159,9 +131,6 @@
 
     def _post(self, path, data={}):
         headers = {'Content-Type': 'application/json'}
-<<<<<<< HEAD
-        return self.connection.request(path, data=data, headers=headers, method='POST')
-=======
         return self.connection.request(path, data=data, headers=headers,
                                        method='POST')
 
@@ -169,7 +138,6 @@
         headers = {'Content-Type': 'application/json'}
         return self.connection.request(path, data=data, headers=headers,
                                        method='PUT')
->>>>>>> 3eb710b4
 
     def _put(self, path, data={}):
         headers = {'Content-Type': 'application/json'}
@@ -184,14 +152,9 @@
         @keyword    ex_userdata: User data
         @type       ex_userdata: C{str}
 
-<<<<<<< HEAD
-        @keyword    ex_servergroup: Name or list of server group ids to add server to
-        @type       ex_servergroup: C{str} or C{list} of C{str}s 
-=======
         @keyword    ex_servergroup: Name or list of server group ids to
                                     add server to
         @type       ex_servergroup: C{str} or C{list} of C{str}s
->>>>>>> 3eb710b4
         """
         data = {
             'name': kwargs['name'],
@@ -200,12 +163,8 @@
         }
 
         if 'ex_userdata' in kwargs:
-<<<<<<< HEAD
-            data['user_data'] = base64.b64encode(kwargs['ex_userdata'])
-=======
             data['user_data'] = base64.b64encode(b(kwargs['ex_userdata'])) \
                                       .decode('ascii')
->>>>>>> 3eb710b4
 
         if 'location' in kwargs:
             data['zone'] = kwargs['location'].id
@@ -222,12 +181,8 @@
         """
         Destroy node by passing in the node object
         """
-<<<<<<< HEAD
-        response = self.connection.request('/%s/servers/%s' % (self.api_version, node.id), method='DELETE')
-=======
         response = self.connection.request('/%s/servers/%s' % \
                    (self.api_version, node.id), method='DELETE')
->>>>>>> 3eb710b4
         return response.status == httplib.ACCEPTED
 
     def list_nodes(self):
@@ -239,12 +194,8 @@
         return list(map(self._to_image, data))
 
     def list_sizes(self):
-<<<<<<< HEAD
-        data = self.connection.request('/%s/server_types' % self.api_version).object
-=======
         data = self.connection.request('/%s/server_types' % self.api_version) \
                               .object
->>>>>>> 3eb710b4
         return list(map(self._to_size, data))
 
     def list_locations(self):
@@ -254,14 +205,6 @@
     def ex_list_cloud_ips(self):
         """
         List Cloud IPs
-<<<<<<< HEAD
-
-        @note: This is an API extension for use on Brightbox
-
-        @return: C{list} of C{dict}
-        """
-        return self.connection.request('/%s/cloud_ips' % self.api_version).object
-=======
 
         @note: This is an API extension for use on Brightbox
 
@@ -269,28 +212,19 @@
         """
         return self.connection.request('/%s/cloud_ips' % self.api_version) \
                               .object
->>>>>>> 3eb710b4
 
     def ex_create_cloud_ip(self, reverse_dns=None):
         """
         Requests a new cloud IP address for the account
 
         @note: This is an API extension for use on Brightbox
-<<<<<<< HEAD
-        
-=======
-
->>>>>>> 3eb710b4
+
         @param      reverse_dns: Reverse DNS hostname
         @type       reverse_dns: C{str}
 
         @return: C{dict}
         """
-<<<<<<< HEAD
-        params={}
-=======
         params = {}
->>>>>>> 3eb710b4
 
         if reverse_dns:
             params['reverse_dns'] = reverse_dns
@@ -302,11 +236,7 @@
         Update some details of the cloud IP address
 
         @note: This is an API extension for use on Brightbox
-<<<<<<< HEAD
-        
-=======
-
->>>>>>> 3eb710b4
+
         @param  cloud_ip_id: The id of the cloud ip.
         @type   cloud_ip_id: C{str}
 
@@ -315,19 +245,14 @@
 
         @return: C{dict}
         """
-<<<<<<< HEAD
-        response = self._put('/%s/cloud_ips/%s' % (self.api_version, cloud_ip_id), {'reverse_dns': reverse_dns})
-=======
         response = self._put('/%s/cloud_ips/%s' % (self.api_version,
             cloud_ip_id), {'reverse_dns': reverse_dns})
->>>>>>> 3eb710b4
         return response.status == httplib.OK
 
     def ex_map_cloud_ip(self, cloud_ip_id, interface_id):
         """
         Maps (or points) a cloud IP address at a server's interface
         or a load balancer to allow them to respond to public requests
-<<<<<<< HEAD
 
         @note: This is an API extension for use on Brightbox
 
@@ -340,23 +265,8 @@
 
         @return: C{bool} True if the mapping was successful.
         """
-        response = self._post('/%s/cloud_ips/%s/map' % (self.api_version, cloud_ip_id), {'destination': interface_id})
-=======
-
-        @note: This is an API extension for use on Brightbox
-
-        @param  cloud_ip_id: The id of the cloud ip.
-        @type   cloud_ip_id: C{str}
-
-        @param  interface_id: The Interface ID or LoadBalancer ID to
-                              which this Cloud IP should be mapped to
-        @type   interface_id: C{str}
-
-        @return: C{bool} True if the mapping was successful.
-        """
         response = self._post('/%s/cloud_ips/%s/map' % (self.api_version,
             cloud_ip_id), {'destination': interface_id})
->>>>>>> 3eb710b4
         return response.status == httplib.ACCEPTED
 
     def ex_unmap_cloud_ip(self, cloud_ip_id):
@@ -364,26 +274,16 @@
         Unmaps a cloud IP address from its current destination making
         it available to remap. This remains in the account's pool
         of addresses
-<<<<<<< HEAD
-
-        @note: This is an API extension for use on Brightbox
-
-=======
-
-        @note: This is an API extension for use on Brightbox
-
->>>>>>> 3eb710b4
+
+        @note: This is an API extension for use on Brightbox
+
         @param  cloud_ip_id: The id of the cloud ip.
         @type   cloud_ip_id: C{str}
 
         @return: C{bool} True if the unmap was successful.
         """
-<<<<<<< HEAD
-        response = self._post('/%s/cloud_ips/%s/unmap' % (self.api_version, cloud_ip_id))
-=======
         response = self._post('/%s/cloud_ips/%s/unmap' % (self.api_version,
                                                           cloud_ip_id))
->>>>>>> 3eb710b4
         return response.status == httplib.ACCEPTED
 
     def ex_destroy_cloud_ip(self, cloud_ip_id):
@@ -394,19 +294,11 @@
 
         @param  cloud_ip_id: The id of the cloud ip.
         @type   cloud_ip_id: C{str}
-<<<<<<< HEAD
-
-        @return: C{bool} True if the unmap was successful.
-        """
-        response = self.connection.request('/%s/cloud_ips/%s' % (self.api_version, cloud_ip_id), method='DELETE')
-        return response.status == httplib.OK
-
-# vim: autoindent tabstop=4 shiftwidth=4 expandtab softtabstop=4 filetype=python
-=======
 
         @return: C{bool} True if the unmap was successful.
         """
         response = self.connection.request('/%s/cloud_ips/%s' %
                            (self.api_version, cloud_ip_id), method='DELETE')
         return response.status == httplib.OK
->>>>>>> 3eb710b4
+
+# vim: autoindent tabstop=4 shiftwidth=4 expandtab softtabstop=4 filetype=python