# Licensed to the Apache Software Foundation (ASF) under one or more
# contributor license agreements.  See the NOTICE file distributed with
# this work for additional information regarding copyright ownership.
# The ASF licenses this file to You under the Apache License, Version 2.0
# (the "License"); you may not use this file except in compliance with
# the License.  You may obtain a copy of the License at
#
#     http://www.apache.org/licenses/LICENSE-2.0
#
# Unless required by applicable law or agreed to in writing, software
# distributed under the License is distributed on an "AS IS" BASIS,
# WITHOUT WARRANTIES OR CONDITIONS OF ANY KIND, either express or implied.
# See the License for the specific language governing permissions and
# limitations under the License.
<<<<<<< HEAD
import httplib
from cStringIO import StringIO
from urllib2 import urlparse
from cgi import parse_qs
from libcloud.base import Node, NodeImage, NodeLocation
=======

import random
import unittest
>>>>>>> 941fb0d6

from cgi import parse_qs

from libcloud.utils.py3 import httplib
from libcloud.utils.py3 import StringIO
from libcloud.utils.py3 import urlparse
from libcloud.utils.py3 import u


XML_HEADERS = {'content-type': 'application/xml'}


class LibcloudTestCase(unittest.TestCase):
    def __init__(self, *args, **kwargs):
        self._visited_urls = []
        self._executed_mock_methods = []
        super(LibcloudTestCase, self).__init__(*args, **kwargs)

    def setUp(self):
        self._visited_urls = []
        self._executed_mock_methods = []

    def _add_visited_url(self, url):
        self._visited_urls.append(url)

    def _add_executed_mock_method(self, method_name):
        self._executed_mock_methods.append(method_name)

    def assertExecutedMethodCount(self, expected):
        actual = len(self._executed_mock_methods)
        self.assertEqual(actual, expected,
                         'expected %d, but %d mock methods were executed'
                         % (expected, actual))

class multipleresponse(object):
    """
    A decorator that allows MockHttp objects to return multi responses
    """
    count = 0
    func = None

    def __init__(self, f):
        self.func = f

    def __call__(self, *args, **kwargs):
        ret = self.func(self.func.__class__, *args, **kwargs)
        response = ret[self.count]
        self.count = self.count + 1
        return response


class MockResponse(object):
    """
    A mock HTTPResponse
    """
    headers = {}
    body = StringIO()
    status = 0
    reason = ''
    version = 11

    def __init__(self, status, body, headers=None, reason=None):
        self.status = status
        self.body = StringIO(u(body))
        self.headers = headers or self.headers
        self.reason = reason or self.reason

    def read(self, *args, **kwargs):
        return self.body.read(*args, **kwargs)

    def getheader(self, name, *args, **kwargs):
        return self.headers.get(name, *args, **kwargs)

    def getheaders(self):
        return list(self.headers.items())

    def msg(self):
        raise NotImplemented

class BaseMockHttpObject(object):
    def _get_method_name(self, type, use_param, qs, path):
        meth_name = path.replace('/', '_').replace('.', '_').replace('-', '_')
        if type:
            meth_name = '%s_%s' % (meth_name, self.type)
        if use_param:
            param = qs[self.use_param][0].replace('.', '_').replace('-', '_')
            meth_name = '%s_%s' % (meth_name, param)
        return meth_name

class MockHttp(BaseMockHttpObject):
    """
    A mock HTTP client/server suitable for testing purposes. This replaces
    `HTTPConnection` by implementing its API and returning a mock response.

    Define methods by request path, replacing slashes (/) with underscores (_).
    Each of these mock methods should return a tuple of:

        (int status, str body, dict headers, str reason)

    >>> mock = MockHttp('localhost', 8080)
    >>> mock.request('GET', '/example/')
    >>> response = mock.getresponse()
    >>> response.body.read()
    'Hello World!'
    >>> response.status
    200
    >>> response.getheaders()
    [('X-Foo', 'libcloud')]
    >>> MockHttp.type = 'fail'
    >>> mock.request('GET', '/example/')
    >>> response = mock.getresponse()
    >>> response.body.read()
    'Oh Noes!'
    >>> response.status
    403
    >>> response.getheaders()
    [('X-Foo', 'fail')]

    """
    responseCls = MockResponse
    host = None
    port = None
    response = None

    type = None
    use_param = None # will use this param to namespace the request function

    test = None # TestCase instance which is using this mock

    def __init__(self, host, port, *args, **kwargs):
        self.host = host
        self.port = port

    def request(self, method, url, body=None, headers=None, raw=False):
        # Find a method we can use for this request
        parsed = urlparse.urlparse(url)
        scheme, netloc, path, params, query, fragment = parsed
        qs = parse_qs(query)
        if path.endswith('/'):
            path = path[:-1]
<<<<<<< HEAD
        meth_name = path.replace('/','_').replace('.', '_').replace('-','_')
        if self.type:
            meth_name = '%s_%s' % (meth_name, self.type)
        if self.use_param:
            param = qs[self.use_param][0].replace('.', '_').replace('-','_')
            meth_name = '%s_%s' % (meth_name, param)
=======
        meth_name = self._get_method_name(type=self.type,
                                          use_param=self.use_param,
                                          qs=qs, path=path)
>>>>>>> 941fb0d6
        meth = getattr(self, meth_name)

        if self.test and isinstance(self.test, LibcloudTestCase):
            self.test._add_visited_url(url=url)
            self.test._add_executed_mock_method(method_name=meth_name)

        status, body, headers, reason = meth(method, url, body, headers)
        self.response = self.responseCls(status, body, headers, reason)

    def getresponse(self):
        return self.response

    def connect(self):
        """
        Can't think of anything to mock here.
        """
        pass

    def close(self):
        pass

    # Mock request/response example
    def _example(self, method, url, body, headers):
        """
        Return a simple message and header, regardless of input.
        """
        return (httplib.OK, 'Hello World!', {'X-Foo': 'libcloud'},
                httplib.responses[httplib.OK])

    def _example_fail(self, method, url, body, headers):
        return (httplib.FORBIDDEN, 'Oh Noes!', {'X-Foo': 'fail'},
                httplib.responses[httplib.FORBIDDEN])

class MockHttpTestCase(MockHttp, unittest.TestCase):
    # Same as the MockHttp class, but you can also use assertions in the
    # classes which inherit from this one.
    def __init__(self, *args, **kwargs):
        unittest.TestCase.__init__(self)

        if kwargs.get('host', None) and kwargs.get('port', None):
            MockHttp.__init__(self, *args, **kwargs)

    def runTest(self):
        pass

class StorageMockHttp(MockHttp):
    def putrequest(self, method, action):
        pass

    def putheader(self, key, value):
        pass

    def endheaders(self):
        pass

    def send(self, data):
        pass

class MockRawResponse(BaseMockHttpObject):
    """
    Mock RawResponse object suitable for testing.
    """

    type = None
    responseCls = MockResponse

    def __init__(self, connection):
        super(MockRawResponse, self).__init__()
        self._data = []
        self._current_item = 0

        self._status = None
        self._response = None
        self._headers = None
        self._reason = None
        self.connection = connection

    def next(self):
        if self._current_item == len(self._data):
            raise StopIteration

        value = self._data[self._current_item]
        self._current_item += 1
        return value

    def __next__(self):
        return self.next()

    def _generate_random_data(self, size):
        data = []
        current_size = 0
        while current_size < size:
            value = str(random.randint(0, 9))
            value_size = len(value)
            data.append(value)
            current_size += value_size

        return data

    @property
    def response(self):
        return self._get_response_if_not_availale()

    @property
    def status(self):
        self._get_response_if_not_availale()
        return self._status

    @property
    def headers(self):
        self._get_response_if_not_availale()
        return self._headers

    @property
    def reason(self):
        self._get_response_if_not_availale()
        return self._reason

<<<<<<< HEAD
class TestCaseMixin(object):

    def test_list_nodes_response(self):
        nodes = self.driver.list_nodes()
        self.assertTrue(isinstance(nodes, list))
        for node in nodes:
            self.assertTrue(isinstance(node, Node))

    def test_list_sizes_response(self):
        sizes = self.driver.list_sizes()
        size = sizes[0]
        self.assertTrue(isinstance(sizes, list))
        # Check that size values are ints or None
        self.assertTrue(size.ram is None or isinstance(size.ram, int))
        self.assertTrue(size.disk is None or isinstance(size.disk, int))
        self.assertTrue(size.bandwidth is None or
                            isinstance(size.bandwidth, int))

    def test_list_images_response(self):
        images = self.driver.list_images()
        self.assertTrue(isinstance(images, list))
        for image in images:
            self.assertTrue(isinstance(image, NodeImage))


    def test_list_locations_response(self):
        locations = self.driver.list_locations()
        self.assertTrue(isinstance(locations, list))
        for dc in locations:
            self.assertTrue(isinstance(dc, NodeLocation))

    def test_create_node_response(self):
        # should return a node object
        size = self.driver.list_sizes()[0]
        image = self.driver.list_images()[0]
        node = self.driver.create_node(name='node-name',
                                     image=image,
                                     size=size)
        self.assertTrue(isinstance(node, Node))

    def test_destroy_node_response(self):
        # should return a node object
        node = self.driver.list_nodes()[0]
        ret = self.driver.destroy_node(node)
        self.assertTrue(isinstance(ret, bool))

    def test_reboot_node_response(self):
        # should return a node object
        node = self.driver.list_nodes()[0]
        ret = self.driver.reboot_node(node)
        self.assertTrue(isinstance(ret, bool))
=======
    def _get_response_if_not_availale(self):
        if not self._response:
            meth_name = self._get_method_name(type=self.type,
                                              use_param=False, qs=None,
                                              path=self.connection.action)
            meth = getattr(self, meth_name)
            result = meth(self.connection.method, None, None, None)
            self._status, self._body, self._headers, self._reason = result
            self._response = self.responseCls(self._status, self._body,
                                              self._headers, self._reason)
            return self
        return self._response
>>>>>>> 941fb0d6

if __name__ == "__main__":
    import doctest
    doctest.testmod()<|MERGE_RESOLUTION|>--- conflicted
+++ resolved
@@ -12,17 +12,9 @@
 # WITHOUT WARRANTIES OR CONDITIONS OF ANY KIND, either express or implied.
 # See the License for the specific language governing permissions and
 # limitations under the License.
-<<<<<<< HEAD
-import httplib
-from cStringIO import StringIO
-from urllib2 import urlparse
-from cgi import parse_qs
-from libcloud.base import Node, NodeImage, NodeLocation
-=======
 
 import random
 import unittest
->>>>>>> 941fb0d6
 
 from cgi import parse_qs
 
@@ -163,18 +155,9 @@
         qs = parse_qs(query)
         if path.endswith('/'):
             path = path[:-1]
-<<<<<<< HEAD
-        meth_name = path.replace('/','_').replace('.', '_').replace('-','_')
-        if self.type:
-            meth_name = '%s_%s' % (meth_name, self.type)
-        if self.use_param:
-            param = qs[self.use_param][0].replace('.', '_').replace('-','_')
-            meth_name = '%s_%s' % (meth_name, param)
-=======
         meth_name = self._get_method_name(type=self.type,
                                           use_param=self.use_param,
                                           qs=qs, path=path)
->>>>>>> 941fb0d6
         meth = getattr(self, meth_name)
 
         if self.test and isinstance(self.test, LibcloudTestCase):
@@ -293,59 +276,6 @@
         self._get_response_if_not_availale()
         return self._reason
 
-<<<<<<< HEAD
-class TestCaseMixin(object):
-
-    def test_list_nodes_response(self):
-        nodes = self.driver.list_nodes()
-        self.assertTrue(isinstance(nodes, list))
-        for node in nodes:
-            self.assertTrue(isinstance(node, Node))
-
-    def test_list_sizes_response(self):
-        sizes = self.driver.list_sizes()
-        size = sizes[0]
-        self.assertTrue(isinstance(sizes, list))
-        # Check that size values are ints or None
-        self.assertTrue(size.ram is None or isinstance(size.ram, int))
-        self.assertTrue(size.disk is None or isinstance(size.disk, int))
-        self.assertTrue(size.bandwidth is None or
-                            isinstance(size.bandwidth, int))
-
-    def test_list_images_response(self):
-        images = self.driver.list_images()
-        self.assertTrue(isinstance(images, list))
-        for image in images:
-            self.assertTrue(isinstance(image, NodeImage))
-
-
-    def test_list_locations_response(self):
-        locations = self.driver.list_locations()
-        self.assertTrue(isinstance(locations, list))
-        for dc in locations:
-            self.assertTrue(isinstance(dc, NodeLocation))
-
-    def test_create_node_response(self):
-        # should return a node object
-        size = self.driver.list_sizes()[0]
-        image = self.driver.list_images()[0]
-        node = self.driver.create_node(name='node-name',
-                                     image=image,
-                                     size=size)
-        self.assertTrue(isinstance(node, Node))
-
-    def test_destroy_node_response(self):
-        # should return a node object
-        node = self.driver.list_nodes()[0]
-        ret = self.driver.destroy_node(node)
-        self.assertTrue(isinstance(ret, bool))
-
-    def test_reboot_node_response(self):
-        # should return a node object
-        node = self.driver.list_nodes()[0]
-        ret = self.driver.reboot_node(node)
-        self.assertTrue(isinstance(ret, bool))
-=======
     def _get_response_if_not_availale(self):
         if not self._response:
             meth_name = self._get_method_name(type=self.type,
@@ -358,7 +288,6 @@
                                               self._headers, self._reason)
             return self
         return self._response
->>>>>>> 941fb0d6
 
 if __name__ == "__main__":
     import doctest
